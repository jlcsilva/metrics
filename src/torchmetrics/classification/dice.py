--- conflicted
+++ resolved
@@ -18,14 +18,8 @@
 from typing_extensions import Literal
 
 from torchmetrics.functional.classification.dice import _dice_compute
-<<<<<<< HEAD
 from torchmetrics.utilities.enums import AverageMethod
 from torchmetrics.utilities.prints import rank_zero_warn
-=======
-from torchmetrics.functional.classification.stat_scores import _stat_scores_update
-from torchmetrics.metric import Metric
-from torchmetrics.utilities.enums import AverageMethod, MDMCAverageMethod
->>>>>>> 7b505ff1
 
 
 class Dice(Metric):
@@ -153,16 +147,12 @@
         multiclass: Optional[bool] = None,
         **kwargs: Any,
     ) -> None:
-<<<<<<< HEAD
         rank_zero_warn(
             "The `dice` function was deprecated in v0.10 and will be removed in v0.11. Use `f1score` function instead"
             " which is equivalent.",
             DeprecationWarning,
         )
 
-=======
-        super().__init__(**kwargs)
->>>>>>> 7b505ff1
         allowed_average = ("micro", "macro", "weighted", "samples", "none", None)
         if average not in allowed_average:
             raise ValueError(f"The `average` has to be one of {allowed_average}, got {average}.")
