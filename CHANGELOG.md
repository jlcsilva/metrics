# Changelog
All notable changes to this project will be documented in this file.

The format is based on [Keep a Changelog](https://keepachangelog.com/en/1.0.0/),
and this project adheres to [Semantic Versioning](https://semver.org/spec/v2.0.0.html).

**Note: we move fast, but still we preserve 0.1 version (one feature release) back compatibility.**


## [UnReleased] - 2022-MM-DD

### Added

-

-


### Changed

-

-


### Deprecated

-

-


### Removed

<<<<<<< HEAD
- Added a new NLP metric `InfoLM` ([#915](https://github.com/PyTorchLightning/metrics/pull/915))


### Changed
=======
-
>>>>>>> 3856db48

-


### Fixed

-

-


## [0.9.0] - 2022-05-30

### Added

- Added `RetrievalPrecisionRecallCurve` and `RetrievalRecallAtFixedPrecision` to retrieval package ([#951](https://github.com/PyTorchLightning/metrics/pull/951))
- Added class property `full_state_update` that determines `forward` should call `update` once or twice (
    [#984](https://github.com/PyTorchLightning/metrics/pull/984),
    [#1033](https://github.com/PyTorchLightning/metrics/pull/1033))
- Added support for nested metric collections ([#1003](https://github.com/PyTorchLightning/metrics/pull/1003))
- Added `Dice` to classification package ([#1021](https://github.com/PyTorchLightning/metrics/pull/1021))
- Added support to segmentation type `segm` as IOU for mean average precision ([#822](https://github.com/PyTorchLightning/metrics/pull/822))

### Changed

- Renamed `reduction` argument to `average` in Jaccard score and added additional options ([#874](https://github.com/PyTorchLightning/metrics/pull/874))

### Removed

- Removed deprecated `compute_on_step` argument (
    [#962](https://github.com/PyTorchLightning/metrics/pull/962),
    [#967](https://github.com/PyTorchLightning/metrics/pull/967),
    [#979](https://github.com/PyTorchLightning/metrics/pull/979),
    [#990](https://github.com/PyTorchLightning/metrics/pull/990),
    [#991](https://github.com/PyTorchLightning/metrics/pull/991),
    [#993](https://github.com/PyTorchLightning/metrics/pull/993),
    [#1005](https://github.com/PyTorchLightning/metrics/pull/1005),
    [#1004](https://github.com/PyTorchLightning/metrics/pull/1004),
    [#1007](https://github.com/PyTorchLightning/metrics/pull/1007)
)

### Fixed

- Fixed non-empty state dict for a few metrics ([#1012](https://github.com/PyTorchLightning/metrics/pull/1012))
- Fixed bug when comparing states while finding compute groups ([#1022](https://github.com/PyTorchLightning/metrics/pull/1022))
- Fixed `torch.double` support in stat score metrics ([#1023](https://github.com/PyTorchLightning/metrics/pull/1023))
- Fixed `FID` calculation for non-equal size real and fake input ([#1028](https://github.com/PyTorchLightning/metrics/pull/1028))
- Fixed case where `KLDivergence` could output `Nan` ([#1030](https://github.com/PyTorchLightning/metrics/pull/1030))
- Fixed deterministic for PyTorch<1.8 ([#1035](https://github.com/PyTorchLightning/metrics/pull/1035))
- Fixed default value for `mdmc_average` in `Accuracy` ([#1036](https://github.com/PyTorchLightning/metrics/pull/1036))
- Fixed missing copy of property when using compute groups in `MetricCollection` ([#1052](https://github.com/PyTorchLightning/metrics/pull/1052))


## [0.8.2] - 2022-05-06


### Fixed

- Fixed multi device aggregation in `PearsonCorrCoef` ([#998](https://github.com/PyTorchLightning/metrics/pull/998))
- Fixed MAP metric when using custom list of thresholds ([#995](https://github.com/PyTorchLightning/metrics/issues/995))
- Fixed compatibility between compute groups in `MetricCollection` and prefix/postfix arg ([#1007](https://github.com/PyTorchLightning/metrics/pull/1008))
- Fixed compatibility with future Pytorch 1.12 in `safe_matmul` ([#1011](https://github.com/PyTorchLightning/metrics/pull/1011), [#1014](https://github.com/PyTorchLightning/metrics/pull/1014))


## [0.8.1] - 2022-04-27

### Changed

- Reimplemented the `signal_distortion_ratio` metric, which removed the absolute requirement of `fast-bss-eval` ([#964](https://github.com/PyTorchLightning/metrics/pull/964))

### Fixed

- Fixed "Sort currently does not support bool dtype on CUDA" error in MAP for empty preds ([#983](https://github.com/PyTorchLightning/metrics/pull/983))
- Fixed `BinnedPrecisionRecallCurve` when `thresholds` argument is not provided ([#968](https://github.com/PyTorchLightning/metrics/pull/968))
- Fixed `CalibrationError` to work on logit input ([#985](https://github.com/PyTorchLightning/metrics/pull/985))


### Changed

## [0.8.0] - 2022-04-14

### Added

- Added `WeightedMeanAbsolutePercentageError` to regression package ([#948](https://github.com/PyTorchLightning/metrics/pull/948))
- Added new classification metrics:
  * `CoverageError` ([#787](https://github.com/PyTorchLightning/metrics/pull/787))
  * `LabelRankingAveragePrecision` and `LabelRankingLoss` ([#787](https://github.com/PyTorchLightning/metrics/pull/787))
- Added new image metric:
  * `SpectralAngleMapper` ([#885](https://github.com/PyTorchLightning/metrics/pull/885))
  * `ErrorRelativeGlobalDimensionlessSynthesis` ([#894](https://github.com/PyTorchLightning/metrics/pull/894))
  * `UniversalImageQualityIndex` ([#824](https://github.com/PyTorchLightning/metrics/pull/824))
  * `SpectralDistortionIndex` ([#873](https://github.com/PyTorchLightning/metrics/pull/873))
- Added support for `MetricCollection` in `MetricTracker` ([#718](https://github.com/PyTorchLightning/metrics/pull/718))
- Added support for 3D image and uniform kernel in `StructuralSimilarityIndexMeasure` ([#818](https://github.com/PyTorchLightning/metrics/pull/818))
- Added smart update of `MetricCollection` ([#709](https://github.com/PyTorchLightning/metrics/pull/709))
- Added `ClasswiseWrapper` for better logging of classification metrics with multiple output values ([#832](https://github.com/PyTorchLightning/metrics/pull/832))
- Added `**kwargs` argument for passing additional arguments to base class ([#833](https://github.com/PyTorchLightning/metrics/pull/833))
- Added negative `ignore_index` for the Accuracy metric ([#362](https://github.com/PyTorchLightning/metrics/pull/362))
- Added `adaptive_k` for the `RetrievalPrecision` metric ([#910](https://github.com/PyTorchLightning/metrics/pull/910))
- Added `reset_real_features` argument image quality assessment metrics ([#722](https://github.com/PyTorchLightning/metrics/pull/722))
- Added new keyword argument `compute_on_cpu` to all metrics ([#867](https://github.com/PyTorchLightning/metrics/pull/867))

### Changed

- Made `num_classes` in `jaccard_index` a required argument ([#853](https://github.com/PyTorchLightning/metrics/pull/853), [#914](https://github.com/PyTorchLightning/metrics/pull/914))
- Added normalizer, tokenizer to ROUGE metric ([#838](https://github.com/PyTorchLightning/metrics/pull/838))
- Improved shape checking of `permutation_invariant_training` ([#864](https://github.com/PyTorchLightning/metrics/pull/864))
- Allowed reduction `None` ([#891](https://github.com/PyTorchLightning/metrics/pull/891))
- `MetricTracker.best_metric` will now give a warning when computing on metric that do not have a best ([#913](https://github.com/PyTorchLightning/metrics/pull/913))

### Deprecated

- Deprecated argument `compute_on_step` ([#792](https://github.com/PyTorchLightning/metrics/pull/792))
- Deprecated passing in `dist_sync_on_step`, `process_group`, `dist_sync_fn` direct argument ([#833](https://github.com/PyTorchLightning/metrics/pull/833))

### Removed

- Removed support for versions of [Pytorch-Lightning](https://github.com/PyTorchLightning/pytorch-lightning) lower than v1.5 ([#788](https://github.com/PyTorchLightning/metrics/pull/788))
- Removed deprecated functions, and warnings in Text ([#773](https://github.com/PyTorchLightning/metrics/pull/773))
  * `WER` and `functional.wer`
- Removed deprecated functions and warnings in Image ([#796](https://github.com/PyTorchLightning/metrics/pull/796))
  * `SSIM` and `functional.ssim`
  * `PSNR` and `functional.psnr`
- Removed deprecated functions, and warnings in classification and regression ([#806](https://github.com/PyTorchLightning/metrics/pull/806))
  * `FBeta` and `functional.fbeta`
  * `F1` and `functional.f1`
  * `Hinge` and `functional.hinge`
  * `IoU` and `functional.iou`
  * `MatthewsCorrcoef`
  * `PearsonCorrcoef`
  * `SpearmanCorrcoef`
- Removed deprecated functions, and warnings in detection and pairwise ([#804](https://github.com/PyTorchLightning/metrics/pull/804))
  * `MAP` and `functional.pairwise.manhatten`
- Removed deprecated functions, and warnings in Audio ([#805](https://github.com/PyTorchLightning/metrics/pull/805))
  * `PESQ` and `functional.audio.pesq`
  * `PIT` and `functional.audio.pit`
  * `SDR` and `functional.audio.sdr` and `functional.audio.si_sdr`
  * `SNR` and `functional.audio.snr` and `functional.audio.si_snr`
  * `STOI` and `functional.audio.stoi`
- Removed unused `get_num_classes` from `torchmetrics.utilities.data` ([#914](https://github.com/PyTorchLightning/metrics/pull/914))

### Fixed

- Fixed device mismatch for `MAP` metric in specific cases ([#950](https://github.com/PyTorchLightning/metrics/pull/950))
- Improved testing speed ([#820](https://github.com/PyTorchLightning/metrics/pull/820))
- Fixed compatibility of `ClasswiseWrapper` with the `prefix` argument of `MetricCollection` ([#843](https://github.com/PyTorchLightning/metrics/pull/843))
- Fixed `BestScore` on GPU ([#912](https://github.com/PyTorchLightning/metrics/pull/912))
- Fixed Lsum computation for `ROUGEScore` ([#944](https://github.com/PyTorchLightning/metrics/pull/944))


## [0.7.3] - 2022-03-23

### Fixed

- Fixed unsafe log operation in `TweedieDeviace` for power=1 ([#847](https://github.com/PyTorchLightning/metrics/pull/847))
- Fixed bug in MAP metric related to either no ground truth or no predictions ([#884](https://github.com/PyTorchLightning/metrics/pull/884))
- Fixed `ConfusionMatrix`, `AUROC` and `AveragePrecision` on GPU when running in deterministic mode ([#900](https://github.com/PyTorchLightning/metrics/pull/900))
- Fixed NaN or Inf results returned by `signal_distortion_ratio` ([#899](https://github.com/PyTorchLightning/metrics/pull/899))
- Fixed memory leak when using `update` method with tensor where `requires_grad=True` ([#902](https://github.com/PyTorchLightning/metrics/pull/902))


## [0.7.2] - 2022-02-10

### Fixed

- Minor patches in JOSS paper.


## [0.7.1] - 2022-02-03

### Changed

- Used `torch.bucketize` in calibration error when `torch>1.8` for faster computations ([#769](https://github.com/PyTorchLightning/metrics/pull/769))
- Improve mAP performance ([#742](https://github.com/PyTorchLightning/metrics/pull/742))

### Fixed

- Fixed check for available modules ([#772](https://github.com/PyTorchLightning/metrics/pull/772))
- Fixed Matthews correlation coefficient when the denominator is 0 ([#781](https://github.com/PyTorchLightning/metrics/pull/781))


## [0.7.0] - 2022-01-17

### Added

- Added NLP metrics:
  - `MatchErrorRate` ([#619](https://github.com/PyTorchLightning/metrics/pull/619))
  - `WordInfoLost` and `WordInfoPreserved` ([#630](https://github.com/PyTorchLightning/metrics/pull/630))
  - `SQuAD` ([#623](https://github.com/PyTorchLightning/metrics/pull/623))
  - `CHRFScore` ([#641](https://github.com/PyTorchLightning/metrics/pull/641))
  - `TranslationEditRate` ([#646](https://github.com/PyTorchLightning/metrics/pull/646))
  - `ExtendedEditDistance` ([#668](https://github.com/PyTorchLightning/metrics/pull/668))
- Added `MultiScaleSSIM` into image metrics ([#679](https://github.com/PyTorchLightning/metrics/pull/679))
- Added Signal to Distortion Ratio (`SDR`) to audio package ([#565](https://github.com/PyTorchLightning/metrics/pull/565))
- Added `MinMaxMetric` to wrappers ([#556](https://github.com/PyTorchLightning/metrics/pull/556))
- Added `ignore_index` to retrieval metrics ([#676](https://github.com/PyTorchLightning/metrics/pull/676))
- Added support for multi references in `ROUGEScore` ([#680](https://github.com/PyTorchLightning/metrics/pull/680))
- Added a default VSCode devcontainer configuration ([#621](https://github.com/PyTorchLightning/metrics/pull/621))

### Changed

- Scalar metrics will now consistently have additional dimensions squeezed ([#622](https://github.com/PyTorchLightning/metrics/pull/622))
- Metrics having third party dependencies removed from global import ([#463](https://github.com/PyTorchLightning/metrics/pull/463))
- Untokenized for `BLEUScore` input stay consistent with all the other text metrics ([#640](https://github.com/PyTorchLightning/metrics/pull/640))
- Arguments reordered for `TER`, `BLEUScore`, `SacreBLEUScore`, `CHRFScore` now expect input order as predictions first and target second ([#696](https://github.com/PyTorchLightning/metrics/pull/696))
- Changed dtype of metric state from `torch.float` to `torch.long` in `ConfusionMatrix` to accommodate larger values ([#715](https://github.com/PyTorchLightning/metrics/pull/715))
- Unify `preds`, `target` input argument's naming across all text metrics ([#723](https://github.com/PyTorchLightning/metrics/pull/723), [#727](https://github.com/PyTorchLightning/metrics/pull/727))
  * `bert`, `bleu`, `chrf`, `sacre_bleu`, `wip`, `wil`, `cer`, `ter`, `wer`, `mer`, `rouge`, `squad`

### Deprecated

- Renamed IoU -> Jaccard Index ([#662](https://github.com/PyTorchLightning/metrics/pull/662))
- Renamed text WER metric ([#714](https://github.com/PyTorchLightning/metrics/pull/714))
  * `functional.wer` -> `functional.word_error_rate`
  * `WER` -> `WordErrorRate`
- Renamed correlation coefficient classes: ([#710](https://github.com/PyTorchLightning/metrics/pull/710))
  * `MatthewsCorrcoef` -> `MatthewsCorrCoef`
  * `PearsonCorrcoef` -> `PearsonCorrCoef`
  * `SpearmanCorrcoef` -> `SpearmanCorrCoef`
- Renamed audio STOI metric: ([#753](https://github.com/PyTorchLightning/metrics/pull/753), [#758](https://github.com/PyTorchLightning/metrics/pull/758))
  * `audio.STOI` to `audio.ShortTimeObjectiveIntelligibility`
  * `functional.audio.stoi` to `functional.audio.short_time_objective_intelligibility`
- Renamed audio PESQ metrics: ([#751](https://github.com/PyTorchLightning/metrics/pull/751))
  * `functional.audio.pesq` -> `functional.audio.perceptual_evaluation_speech_quality`
  * `audio.PESQ` -> `audio.PerceptualEvaluationSpeechQuality`
- Renamed audio SDR metrics: ([#711](https://github.com/PyTorchLightning/metrics/pull/711))
  * `functional.sdr` -> `functional.signal_distortion_ratio`
  * `functional.si_sdr` -> `functional.scale_invariant_signal_distortion_ratio`
  * `SDR` -> `SignalDistortionRatio`
  * `SI_SDR` -> `ScaleInvariantSignalDistortionRatio`
- Renamed audio SNR metrics: ([#712](https://github.com/PyTorchLightning/metrics/pull/712))
  * `functional.snr` -> `functional.signal_distortion_ratio`
  * `functional.si_snr` -> `functional.scale_invariant_signal_noise_ratio`
  * `SNR` -> `SignalNoiseRatio`
  * `SI_SNR` -> `ScaleInvariantSignalNoiseRatio`
- Renamed F-score metrics: ([#731](https://github.com/PyTorchLightning/metrics/pull/731), [#740](https://github.com/PyTorchLightning/metrics/pull/740))
  * `functional.f1` ->  `functional.f1_score`
  * `F1` ->  `F1Score`
  * `functional.fbeta` ->  `functional.fbeta_score`
  * `FBeta` ->  `FBetaScore`
- Renamed Hinge metric: ([#734](https://github.com/PyTorchLightning/metrics/pull/734))
  * `functional.hinge` ->  `functional.hinge_loss`
  * `Hinge` ->  `HingeLoss`
- Renamed image PSNR metrics ([#732](https://github.com/PyTorchLightning/metrics/pull/732))
  * `functional.psnr` -> `functional.peak_signal_noise_ratio`
  * `PSNR` -> `PeakSignalNoiseRatio`
- Renamed image PIT metric: ([#737](https://github.com/PyTorchLightning/metrics/pull/737))
  * `functional.pit` ->  `functional.permutation_invariant_training`
  * `PIT` ->  `PermutationInvariantTraining`
- Renamed image SSIM metric: ([#747](https://github.com/PyTorchLightning/metrics/pull/747))
  * `functional.ssim` ->  `functional.scale_invariant_signal_noise_ratio`
  * `SSIM` ->  `StructuralSimilarityIndexMeasure`
- Renamed detection `MAP` to `MeanAveragePrecision` metric ([#754](https://github.com/PyTorchLightning/metrics/pull/754))
- Renamed Fidelity & LPIPS image metric: ([#752](https://github.com/PyTorchLightning/metrics/pull/752))
  * `image.FID` ->  `image.FrechetInceptionDistance`
  * `image.KID` ->  `image.KernelInceptionDistance`
  * `image.LPIPS` ->  `image.LearnedPerceptualImagePatchSimilarity`

### Removed

- Removed `embedding_similarity` metric ([#638](https://github.com/PyTorchLightning/metrics/pull/638))
- Removed argument `concatenate_texts` from `wer` metric ([#638](https://github.com/PyTorchLightning/metrics/pull/638))
- Removed arguments `newline_sep` and `decimal_places` from `rouge` metric ([#638](https://github.com/PyTorchLightning/metrics/pull/638))

### Fixed

- Fixed MetricCollection kwargs filtering when no `kwargs` are present in update signature ([#707](https://github.com/PyTorchLightning/metrics/pull/707))


## [0.6.2] - 2021-12-15

### Fixed

- Fixed `torch.sort` currently does not support bool `dtype` on CUDA ([#665](https://github.com/PyTorchLightning/metrics/pull/665))
- Fixed mAP properly checks if ground truths are empty ([#684](https://github.com/PyTorchLightning/metrics/pull/684))
- Fixed initialization of tensors to be on correct device for `MAP` metric ([#673](https://github.com/PyTorchLightning/metrics/pull/673))


## [0.6.1] - 2021-12-06

### Changed

- Migrate MAP metrics from pycocotools to PyTorch ([#632](https://github.com/PyTorchLightning/metrics/pull/632))
- Use `torch.topk` instead of `torch.argsort` in retrieval precision for speedup ([#627](https://github.com/PyTorchLightning/metrics/pull/627))

### Fixed

- Fix empty predictions in MAP metric ([#594](https://github.com/PyTorchLightning/metrics/pull/594), [#610](https://github.com/PyTorchLightning/metrics/pull/610), [#624](https://github.com/PyTorchLightning/metrics/pull/624))
- Fix edge case of AUROC with `average=weighted` on GPU ([#606](https://github.com/PyTorchLightning/metrics/pull/606))
- Fixed `forward` in compositional metrics ([#645](https://github.com/PyTorchLightning/metrics/pull/645))


## [0.6.0] - 2021-10-28

### Added

- Added audio metrics:
  - Perceptual Evaluation of Speech Quality (PESQ) ([#353](https://github.com/PyTorchLightning/metrics/pull/353))
  - Short-Time Objective Intelligibility (STOI) ([#353](https://github.com/PyTorchLightning/metrics/pull/353))
- Added Information retrieval metrics:
  - `RetrievalRPrecision` ([#577](https://github.com/PyTorchLightning/metrics/pull/577))
  - `RetrievalHitRate` ([#576](https://github.com/PyTorchLightning/metrics/pull/576))
- Added NLP metrics:
  - `SacreBLEUScore` ([#546](https://github.com/PyTorchLightning/metrics/pull/546))
  - `CharErrorRate` ([#575](https://github.com/PyTorchLightning/metrics/pull/575))
- Added other metrics:
  - Tweedie Deviance Score ([#499](https://github.com/PyTorchLightning/metrics/pull/499))
  - Learned Perceptual Image Patch Similarity (LPIPS) ([#431](https://github.com/PyTorchLightning/metrics/pull/431))
- Added `MAP` (mean average precision) metric to new detection package ([#467](https://github.com/PyTorchLightning/metrics/pull/467))
- Added support for float targets in `nDCG` metric ([#437](https://github.com/PyTorchLightning/metrics/pull/437))
- Added `average` argument to `AveragePrecision` metric for reducing multi-label and multi-class problems ([#477](https://github.com/PyTorchLightning/metrics/pull/477))
- Added `MultioutputWrapper` ([#510](https://github.com/PyTorchLightning/metrics/pull/510))
- Added metric sweeping:
  - `higher_is_better` as constant attribute ([#544](https://github.com/PyTorchLightning/metrics/pull/544))
  - `higher_is_better` to rest of codebase ([#584](https://github.com/PyTorchLightning/metrics/pull/584))
- Added simple aggregation metrics: `SumMetric`, `MeanMetric`, `CatMetric`, `MinMetric`, `MaxMetric` ([#506](https://github.com/PyTorchLightning/metrics/pull/506))
- Added pairwise submodule with metrics ([#553](https://github.com/PyTorchLightning/metrics/pull/553))
  - `pairwise_cosine_similarity`
  - `pairwise_euclidean_distance`
  - `pairwise_linear_similarity`
  - `pairwise_manhatten_distance`

### Changed

- `AveragePrecision` will now as default output the `macro` average for multilabel and multiclass problems ([#477](https://github.com/PyTorchLightning/metrics/pull/477))
- `half`, `double`, `float` will no longer change the dtype of the metric states. Use `metric.set_dtype` instead ([#493](https://github.com/PyTorchLightning/metrics/pull/493))
- Renamed `AverageMeter` to `MeanMetric` ([#506](https://github.com/PyTorchLightning/metrics/pull/506))
- Changed `is_differentiable` from property to a constant attribute ([#551](https://github.com/PyTorchLightning/metrics/pull/551))
- `ROC` and `AUROC` will no longer throw an error when either the positive or negative class is missing. Instead return 0 score and give a warning

### Deprecated

- Deprecated  `functional.self_supervised.embedding_similarity` in favour of new pairwise submodule

### Removed

- Removed `dtype` property ([#493](https://github.com/PyTorchLightning/metrics/pull/493))

### Fixed

- Fixed bug in `F1` with `average='macro'` and `ignore_index!=None` ([#495](https://github.com/PyTorchLightning/metrics/pull/495))
- Fixed bug in `pit` by using the returned first result to initialize device and type ([#533](https://github.com/PyTorchLightning/metrics/pull/533))
- Fixed `SSIM` metric using too much memory ([#539](https://github.com/PyTorchLightning/metrics/pull/539))
- Fixed bug where `device` property was not properly update when metric was a child of a module (#542)

## [0.5.1] - 2021-08-30

### Added

- Added `device` and `dtype` properties ([#462](https://github.com/PyTorchLightning/metrics/pull/462))
- Added `TextTester` class for robustly testing text metrics ([#450](https://github.com/PyTorchLightning/metrics/pull/450))

### Changed

- Added support for float targets in `nDCG` metric ([#437](https://github.com/PyTorchLightning/metrics/pull/437))

### Removed

- Removed `rouge-score` as dependency for text package ([#443](https://github.com/PyTorchLightning/metrics/pull/443))
- Removed `jiwer` as dependency for text package ([#446](https://github.com/PyTorchLightning/metrics/pull/446))
- Removed `bert-score` as dependency for text package ([#473](https://github.com/PyTorchLightning/metrics/pull/473))

### Fixed

- Fixed ranking of samples in `SpearmanCorrCoef` metric ([#448](https://github.com/PyTorchLightning/metrics/pull/448))
- Fixed bug where compositional metrics where unable to sync because of type mismatch ([#454](https://github.com/PyTorchLightning/metrics/pull/454))
- Fixed metric hashing ([#478](https://github.com/PyTorchLightning/metrics/pull/478))
- Fixed `BootStrapper` metrics not working on GPU ([#462](https://github.com/PyTorchLightning/metrics/pull/462))
- Fixed the semantic ordering of kernel height and width in `SSIM` metric ([#474](https://github.com/PyTorchLightning/metrics/pull/474))


## [0.5.0] - 2021-08-09

### Added

- Added **Text-related (NLP) metrics**:
  - Word Error Rate (WER) ([#383](https://github.com/PyTorchLightning/metrics/pull/383))
  - ROUGE ([#399](https://github.com/PyTorchLightning/metrics/pull/399))
  - BERT score ([#424](https://github.com/PyTorchLightning/metrics/pull/424))
  - BLUE score ([#360](https://github.com/PyTorchLightning/metrics/pull/360))
- Added `MetricTracker` wrapper metric for keeping track of the same metric over multiple epochs ([#238](https://github.com/PyTorchLightning/metrics/pull/238))
- Added other metrics:
  - Symmetric Mean Absolute Percentage error (SMAPE) ([#375](https://github.com/PyTorchLightning/metrics/pull/375))
  - Calibration error ([#394](https://github.com/PyTorchLightning/metrics/pull/394))
  - Permutation Invariant Training (PIT) ([#384](https://github.com/PyTorchLightning/metrics/pull/384))
- Added support in `nDCG` metric for target with values larger than 1 ([#349](https://github.com/PyTorchLightning/metrics/pull/349))
- Added support for negative targets in `nDCG` metric ([#378](https://github.com/PyTorchLightning/metrics/pull/378))
- Added `None` as reduction option in `CosineSimilarity` metric ([#400](https://github.com/PyTorchLightning/metrics/pull/400))
- Allowed passing labels in (n_samples, n_classes) to `AveragePrecision` ([#386](https://github.com/PyTorchLightning/metrics/pull/386))

### Changed

- Moved `psnr` and `ssim` from `functional.regression.*` to `functional.image.*` ([#382](https://github.com/PyTorchLightning/metrics/pull/382))
- Moved `image_gradient` from `functional.image_gradients` to `functional.image.gradients` ([#381](https://github.com/PyTorchLightning/metrics/pull/381))
- Moved `R2Score` from `regression.r2score` to `regression.r2` ([#371](https://github.com/PyTorchLightning/metrics/pull/371))
- Pearson metric now only store 6 statistics instead of all predictions and targets ([#380](https://github.com/PyTorchLightning/metrics/pull/380))
- Use `torch.argmax` instead of `torch.topk` when `k=1` for better performance ([#419](https://github.com/PyTorchLightning/metrics/pull/419))
- Moved check for number of samples in R2 score to support single sample updating ([#426](https://github.com/PyTorchLightning/metrics/pull/426))

### Deprecated

- Rename `r2score` >> `r2_score` and `kldivergence` >> `kl_divergence` in `functional` ([#371](https://github.com/PyTorchLightning/metrics/pull/371))
- Moved `bleu_score` from `functional.nlp` to `functional.text.bleu` ([#360](https://github.com/PyTorchLightning/metrics/pull/360))

### Removed

- Removed restriction that `threshold` has to be in (0,1) range to support logit input (
    [#351](https://github.com/PyTorchLightning/metrics/pull/351)
    [#401](https://github.com/PyTorchLightning/metrics/pull/401))
- Removed restriction that `preds` could not be bigger than `num_classes` to support logit input ([#357](https://github.com/PyTorchLightning/metrics/pull/357))
- Removed module `regression.psnr` and `regression.ssim` ([#382](https://github.com/PyTorchLightning/metrics/pull/382)):
- Removed ([#379](https://github.com/PyTorchLightning/metrics/pull/379)):
    * function `functional.mean_relative_error`
    * `num_thresholds` argument in `BinnedPrecisionRecallCurve`

### Fixed

- Fixed bug where classification metrics with `average='macro'` would lead to wrong result if a class was missing ([#303](https://github.com/PyTorchLightning/metrics/pull/303))
- Fixed `weighted`, `multi-class` AUROC computation to allow for 0 observations of some class, as contribution to final AUROC is 0 ([#376](https://github.com/PyTorchLightning/metrics/pull/376))
- Fixed that `_forward_cache` and `_computed` attributes are also moved to the correct device if metric is moved ([#413](https://github.com/PyTorchLightning/metrics/pull/413))
- Fixed calculation in `IoU` metric when using `ignore_index` argument ([#328](https://github.com/PyTorchLightning/metrics/pull/328))


## [0.4.1] - 2021-07-05

### Changed

- Extend typing ([#330](https://github.com/PyTorchLightning/metrics/pull/330),
    [#332](https://github.com/PyTorchLightning/metrics/pull/332),
    [#333](https://github.com/PyTorchLightning/metrics/pull/333),
    [#335](https://github.com/PyTorchLightning/metrics/pull/335),
    [#314](https://github.com/PyTorchLightning/metrics/pull/314))

### Fixed

- Fixed DDP by `is_sync` logic to `Metric` ([#339](https://github.com/PyTorchLightning/metrics/pull/339))


## [0.4.0] - 2021-06-29

### Added

- Added **Image-related metrics**:
  - Fréchet inception distance (FID) ([#213](https://github.com/PyTorchLightning/metrics/pull/213))
  - Kernel Inception Distance (KID) ([#301](https://github.com/PyTorchLightning/metrics/pull/301))
  - Inception Score ([#299](https://github.com/PyTorchLightning/metrics/pull/299))
  - KL divergence ([#247](https://github.com/PyTorchLightning/metrics/pull/247))
- Added **Audio metrics**: SNR, SI_SDR, SI_SNR ([#292](https://github.com/PyTorchLightning/metrics/pull/292))
- Added other metrics:
  - Cosine Similarity ([#305](https://github.com/PyTorchLightning/metrics/pull/305))
  - Specificity ([#210](https://github.com/PyTorchLightning/metrics/pull/210))
  - Mean Absolute Percentage error (MAPE) ([#248](https://github.com/PyTorchLightning/metrics/pull/248))
- Added `add_metrics` method to `MetricCollection` for adding additional metrics after initialization ([#221](https://github.com/PyTorchLightning/metrics/pull/221))
- Added pre-gather reduction in the case of `dist_reduce_fx="cat"` to reduce communication cost ([#217](https://github.com/PyTorchLightning/metrics/pull/217))
- Added better error message for `AUROC` when `num_classes` is not provided for multiclass input ([#244](https://github.com/PyTorchLightning/metrics/pull/244))
- Added support for unnormalized scores (e.g. logits) in `Accuracy`, `Precision`, `Recall`, `FBeta`, `F1`, `StatScore`, `Hamming`, `ConfusionMatrix` metrics ([#200](https://github.com/PyTorchLightning/metrics/pull/200))
- Added `squared` argument to `MeanSquaredError` for computing `RMSE` ([#249](https://github.com/PyTorchLightning/metrics/pull/249))
- Added `is_differentiable` property to `ConfusionMatrix`, `F1`, `FBeta`, `Hamming`, `Hinge`, `IOU`, `MatthewsCorrcoef`, `Precision`, `Recall`, `PrecisionRecallCurve`, `ROC`, `StatScores` ([#253](https://github.com/PyTorchLightning/metrics/pull/253))
- Added `sync` and `sync_context` methods for manually controlling when metric states are synced ([#302](https://github.com/PyTorchLightning/metrics/pull/302))

### Changed

- Forward cache is reset when `reset` method is called ([#260](https://github.com/PyTorchLightning/metrics/pull/260))
- Improved per-class metric handling for imbalanced datasets for `precision`, `recall`, `precision_recall`, `fbeta`, `f1`, `accuracy`, and `specificity` ([#204](https://github.com/PyTorchLightning/metrics/pull/204))
- Decorated `torch.jit.unused` to `MetricCollection` forward ([#307](https://github.com/PyTorchLightning/metrics/pull/307))
- Renamed `thresholds` argument to binned metrics for manually controlling the thresholds ([#322](https://github.com/PyTorchLightning/metrics/pull/322))
- Extend typing ([#324](https://github.com/PyTorchLightning/metrics/pull/324),
    [#326](https://github.com/PyTorchLightning/metrics/pull/326),
    [#327](https://github.com/PyTorchLightning/metrics/pull/327))

### Deprecated

- Deprecated `functional.mean_relative_error`, use `functional.mean_absolute_percentage_error` ([#248](https://github.com/PyTorchLightning/metrics/pull/248))
- Deprecated `num_thresholds` argument in `BinnedPrecisionRecallCurve` ([#322](https://github.com/PyTorchLightning/metrics/pull/322))

### Removed

- Removed argument `is_multiclass` ([#319](https://github.com/PyTorchLightning/metrics/pull/319))

### Fixed

- AUC can also support more dimensional inputs when all but one dimension are of size 1 ([#242](https://github.com/PyTorchLightning/metrics/pull/242))
- Fixed `dtype` of modular metrics after reset has been called ([#243](https://github.com/PyTorchLightning/metrics/pull/243))
- Fixed calculation in `matthews_corrcoef` to correctly match formula ([#321](https://github.com/PyTorchLightning/metrics/pull/321))

## [0.3.2] - 2021-05-10

### Added

- Added `is_differentiable` property:
    * To `AUC`, `AUROC`, `CohenKappa` and `AveragePrecision` ([#178](https://github.com/PyTorchLightning/metrics/pull/178))
    * To `PearsonCorrCoef`, `SpearmanCorrcoef`, `R2Score` and `ExplainedVariance` ([#225](https://github.com/PyTorchLightning/metrics/pull/225))

### Changed

- `MetricCollection` should return metrics with prefix on `items()`, `keys()` ([#209](https://github.com/PyTorchLightning/metrics/pull/209))
- Calling `compute` before `update` will now give warning ([#164](https://github.com/PyTorchLightning/metrics/pull/164))

### Removed

- Removed `numpy` as direct dependency ([#212](https://github.com/PyTorchLightning/metrics/pull/212))

### Fixed

- Fixed auc calculation and add tests ([#197](https://github.com/PyTorchLightning/metrics/pull/197))
- Fixed loading persisted metric states using `load_state_dict()` ([#202](https://github.com/PyTorchLightning/metrics/pull/202))
- Fixed `PSNR` not working with `DDP` ([#214](https://github.com/PyTorchLightning/metrics/pull/214))
- Fixed metric calculation with unequal batch sizes ([#220](https://github.com/PyTorchLightning/metrics/pull/220))
- Fixed metric concatenation for list states for zero-dim input ([#229](https://github.com/PyTorchLightning/metrics/pull/229))
- Fixed numerical instability in `AUROC` metric for large input ([#230](https://github.com/PyTorchLightning/metrics/pull/230))

## [0.3.1] - 2021-04-21

- Cleaning remaining inconsistency and fix PL develop integration (
    [#191](https://github.com/PyTorchLightning/metrics/pull/191),
    [#192](https://github.com/PyTorchLightning/metrics/pull/192),
    [#193](https://github.com/PyTorchLightning/metrics/pull/193),
    [#194](https://github.com/PyTorchLightning/metrics/pull/194)
)


## [0.3.0] - 2021-04-20

### Added

- Added `BootStrapper` to easily calculate confidence intervals for metrics ([#101](https://github.com/PyTorchLightning/metrics/pull/101))
- Added Binned metrics  ([#128](https://github.com/PyTorchLightning/metrics/pull/128))
- Added metrics for Information Retrieval ([(PL^5032)](https://github.com/PyTorchLightning/pytorch-lightning/pull/5032)):
    * `RetrievalMAP` ([PL^5032](https://github.com/PyTorchLightning/pytorch-lightning/pull/5032))
    * `RetrievalMRR` ([#119](https://github.com/PyTorchLightning/metrics/pull/119))
    * `RetrievalPrecision` ([#139](https://github.com/PyTorchLightning/metrics/pull/139))
    * `RetrievalRecall` ([#146](https://github.com/PyTorchLightning/metrics/pull/146))
    * `RetrievalNormalizedDCG` ([#160](https://github.com/PyTorchLightning/metrics/pull/160))
    * `RetrievalFallOut` ([#161](https://github.com/PyTorchLightning/metrics/pull/161))
- Added other metrics:
    * `CohenKappa` ([#69](https://github.com/PyTorchLightning/metrics/pull/69))
    * `MatthewsCorrcoef` ([#98](https://github.com/PyTorchLightning/metrics/pull/98))
    * `PearsonCorrcoef` ([#157](https://github.com/PyTorchLightning/metrics/pull/157))
    * `SpearmanCorrcoef` ([#158](https://github.com/PyTorchLightning/metrics/pull/158))
    * `Hinge` ([#120](https://github.com/PyTorchLightning/metrics/pull/120))
- Added `average='micro'` as an option in AUROC for multilabel problems ([#110](https://github.com/PyTorchLightning/metrics/pull/110))
- Added multilabel support to `ROC` metric ([#114](https://github.com/PyTorchLightning/metrics/pull/114))
- Added testing for `half` precision ([#77](https://github.com/PyTorchLightning/metrics/pull/77),
    [#135](https://github.com/PyTorchLightning/metrics/pull/135)
)
- Added `AverageMeter` for ad-hoc averages of values ([#138](https://github.com/PyTorchLightning/metrics/pull/138))
- Added `prefix` argument to `MetricCollection` ([#70](https://github.com/PyTorchLightning/metrics/pull/70))
- Added `__getitem__` as metric arithmetic operation ([#142](https://github.com/PyTorchLightning/metrics/pull/142))
- Added property `is_differentiable` to metrics and test for differentiability ([#154](https://github.com/PyTorchLightning/metrics/pull/154))
- Added support for `average`, `ignore_index` and `mdmc_average` in `Accuracy` metric ([#166](https://github.com/PyTorchLightning/metrics/pull/166))
- Added `postfix` arg to `MetricCollection` ([#188](https://github.com/PyTorchLightning/metrics/pull/188))

### Changed

- Changed `ExplainedVariance` from storing all preds/targets to tracking 5 statistics ([#68](https://github.com/PyTorchLightning/metrics/pull/68))
- Changed behaviour of `confusionmatrix` for multilabel data to better match `multilabel_confusion_matrix` from sklearn ([#134](https://github.com/PyTorchLightning/metrics/pull/134))
- Updated FBeta arguments ([#111](https://github.com/PyTorchLightning/metrics/pull/111))
- Changed `reset` method to use `detach.clone()` instead of `deepcopy` when resetting to default ([#163](https://github.com/PyTorchLightning/metrics/pull/163))
- Metrics passed as dict to `MetricCollection` will now always be in deterministic order ([#173](https://github.com/PyTorchLightning/metrics/pull/173))
- Allowed `MetricCollection` pass metrics as arguments ([#176](https://github.com/PyTorchLightning/metrics/pull/176))

### Deprecated

- Rename argument `is_multiclass` -> `multiclass` ([#162](https://github.com/PyTorchLightning/metrics/pull/162))

### Removed

- Prune remaining deprecated ([#92](https://github.com/PyTorchLightning/metrics/pull/92))

### Fixed

- Fixed when `_stable_1d_sort` to work when `n>=N` ([PL^6177](https://github.com/PyTorchLightning/pytorch-lightning/pull/6177))
- Fixed `_computed` attribute not being correctly reset ([#147](https://github.com/PyTorchLightning/metrics/pull/147))
- Fixed to Blau score ([#165](https://github.com/PyTorchLightning/metrics/pull/165))
- Fixed backwards compatibility for logging with older version of pytorch-lightning ([#182](https://github.com/PyTorchLightning/metrics/pull/182))


## [0.2.0] - 2021-03-12

### Changed

- Decoupled PL dependency ([#13](https://github.com/PyTorchLightning/metrics/pull/13))
- Refactored functional - mimic the module-like structure: classification, regression, etc. ([#16](https://github.com/PyTorchLightning/metrics/pull/16))
- Refactored utilities -  split to topics/submodules ([#14](https://github.com/PyTorchLightning/metrics/pull/14))
- Refactored `MetricCollection` ([#19](https://github.com/PyTorchLightning/metrics/pull/19))

### Removed

- Removed deprecated metrics from PL base ([#12](https://github.com/PyTorchLightning/metrics/pull/12),
    [#15](https://github.com/PyTorchLightning/metrics/pull/15))



## [0.1.0] - 2021-02-22

- Added `Accuracy` metric now generalizes to Top-k accuracy for (multi-dimensional) multi-class inputs using the `top_k` parameter ([PL^4838](https://github.com/PyTorchLightning/pytorch-lightning/pull/4838))
- Added `Accuracy` metric now enables the computation of subset accuracy for multi-label or multi-dimensional multi-class inputs with the `subset_accuracy` parameter ([PL^4838](https://github.com/PyTorchLightning/pytorch-lightning/pull/4838))
- Added `HammingDistance` metric to compute the hamming distance (loss) ([PL^4838](https://github.com/PyTorchLightning/pytorch-lightning/pull/4838))
- Added `StatScores` metric to compute the number of true positives, false positives, true negatives and false negatives ([PL^4839](https://github.com/PyTorchLightning/pytorch-lightning/pull/4839))
- Added `R2Score` metric ([PL^5241](https://github.com/PyTorchLightning/pytorch-lightning/pull/5241))
- Added `MetricCollection` ([PL^4318](https://github.com/PyTorchLightning/pytorch-lightning/pull/4318))
- Added `.clone()` method to metrics ([PL^4318](https://github.com/PyTorchLightning/pytorch-lightning/pull/4318))
- Added `IoU` class interface ([PL^4704](https://github.com/PyTorchLightning/pytorch-lightning/pull/4704))
- The `Recall` and `Precision` metrics (and their functional counterparts `recall` and `precision`) can now be generalized to Recall@K and Precision@K with the use of `top_k` parameter ([PL^4842](https://github.com/PyTorchLightning/pytorch-lightning/pull/4842))
- Added compositional metrics ([PL^5464](https://github.com/PyTorchLightning/pytorch-lightning/pull/5464))
- Added AUC/AUROC class interface ([PL^5479](https://github.com/PyTorchLightning/pytorch-lightning/pull/5479))
- Added `QuantizationAwareTraining` callback ([PL^5706](https://github.com/PyTorchLightning/pytorch-lightning/pull/5706))
- Added `ConfusionMatrix` class interface ([PL^4348](https://github.com/PyTorchLightning/pytorch-lightning/pull/4348))
- Added multiclass AUROC metric ([PL^4236](https://github.com/PyTorchLightning/pytorch-lightning/pull/4236))
- Added `PrecisionRecallCurve, ROC, AveragePrecision` class metric ([PL^4549](https://github.com/PyTorchLightning/pytorch-lightning/pull/4549))
- Classification metrics overhaul ([PL^4837](https://github.com/PyTorchLightning/pytorch-lightning/pull/4837))
- Added `F1` class metric ([PL^4656](https://github.com/PyTorchLightning/pytorch-lightning/pull/4656))
- Added metrics aggregation in Horovod and fixed early stopping ([PL^3775](https://github.com/PyTorchLightning/pytorch-lightning/pull/3775))
- Added `persistent(mode)` method to metrics, to enable and disable metric states being added to `state_dict` ([PL^4482](https://github.com/PyTorchLightning/pytorch-lightning/pull/4482))
- Added unification of regression metrics ([PL^4166](https://github.com/PyTorchLightning/pytorch-lightning/pull/4166))
- Added persistent flag to `Metric.add_state` ([PL^4195](https://github.com/PyTorchLightning/pytorch-lightning/pull/4195))
- Added classification metrics ([PL^4043](https://github.com/PyTorchLightning/pytorch-lightning/pull/4043))
- Added new Metrics API. ([PL^3868](https://github.com/PyTorchLightning/pytorch-lightning/pull/3868), [PL^3921](https://github.com/PyTorchLightning/pytorch-lightning/pull/3921))
- Added EMB similarity ([PL^3349](https://github.com/PyTorchLightning/pytorch-lightning/pull/3349))
- Added SSIM metrics ([PL^2671](https://github.com/PyTorchLightning/pytorch-lightning/pull/2671))
- Added BLEU metrics ([PL^2535](https://github.com/PyTorchLightning/pytorch-lightning/pull/2535))<|MERGE_RESOLUTION|>--- conflicted
+++ resolved
@@ -16,6 +16,9 @@
 -
 
 
+- Added a new NLP metric `InfoLM` ([#915](https://github.com/PyTorchLightning/metrics/pull/915))
+
+
 ### Changed
 
 -
@@ -32,14 +35,7 @@
 
 ### Removed
 
-<<<<<<< HEAD
-- Added a new NLP metric `InfoLM` ([#915](https://github.com/PyTorchLightning/metrics/pull/915))
-
-
-### Changed
-=======
--
->>>>>>> 3856db48
+-
 
 -
 
