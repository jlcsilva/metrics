--- conflicted
+++ resolved
@@ -55,12 +55,8 @@
     MultilabelF1Score,
     MultilabelFBetaScore,
 )
-<<<<<<< HEAD
 from torchmetrics.classification.generalized_dice import GeneralizedDiceScore  # noqa: F401
-from torchmetrics.classification.hamming import (  # noqa: F401
-=======
 from torchmetrics.classification.hamming import (
->>>>>>> a3dc40c8
     BinaryHammingDistance,
     HammingDistance,
     MulticlassHammingDistance,
