--- conflicted
+++ resolved
@@ -35,44 +35,31 @@
     preds=torch.rand(NUM_BATCHES, BATCH_SIZE), target=torch.randint(high=2, size=(NUM_BATCHES, BATCH_SIZE))
 )
 
-<<<<<<< HEAD
-_input_binary_multidim_prob = Input(
+_input_binary_multidim_prob = _Input(
     preds=torch.rand(NUM_BATCHES, BATCH_SIZE, EXTRA_DIM),
     target=torch.randint(high=2, size=(NUM_BATCHES, BATCH_SIZE, EXTRA_DIM)),
 )
 
-_input_binary = Input(
+_input_binary = _Input(
     preds=torch.randint(high=2, size=(NUM_BATCHES, BATCH_SIZE)).float(),
     target=torch.randint(high=2, size=(NUM_BATCHES, BATCH_SIZE)),
 )
 
-_input_binary_multidim = Input(
+_input_binary_multidim = _Input(
     preds=torch.randint(high=2, size=(NUM_BATCHES, BATCH_SIZE, EXTRA_DIM)).float(),
     target=torch.randint(high=2, size=(NUM_BATCHES, BATCH_SIZE, EXTRA_DIM)),
 )
 
-_input_binary_logits = Input(
+_input_binary_logits = _Input(
     preds=torch.randn(NUM_BATCHES, BATCH_SIZE), target=torch.randint(high=2, size=(NUM_BATCHES, BATCH_SIZE))
 )
 
-_input_binary_multidim_logits = Input(
+_input_binary_multidim_logits = _Input(
     preds=torch.randn(NUM_BATCHES, BATCH_SIZE, EXTRA_DIM),
     target=torch.randint(high=2, size=(NUM_BATCHES, BATCH_SIZE, EXTRA_DIM)),
 )
 
-_input_multilabel_prob = Input(
-=======
-_input_binary = _Input(
-    preds=torch.randint(high=2, size=(NUM_BATCHES, BATCH_SIZE)),
-    target=torch.randint(high=2, size=(NUM_BATCHES, BATCH_SIZE)),
-)
-
-_input_binary_logits = _Input(
-    preds=torch.randn(NUM_BATCHES, BATCH_SIZE), target=torch.randint(high=2, size=(NUM_BATCHES, BATCH_SIZE))
-)
-
 _input_multilabel_prob = _Input(
->>>>>>> f75c867a
     preds=torch.rand(NUM_BATCHES, BATCH_SIZE, NUM_CLASSES),
     target=torch.randint(high=2, size=(NUM_BATCHES, BATCH_SIZE, NUM_CLASSES)),
 )
@@ -87,18 +74,13 @@
     target=torch.randint(high=2, size=(NUM_BATCHES, BATCH_SIZE, NUM_CLASSES)),
 )
 
-<<<<<<< HEAD
-_input_multilabel_multidim_logits = Input(
+_input_multilabel_multidim_logits = _Input(
     preds=torch.randn(NUM_BATCHES, BATCH_SIZE, NUM_CLASSES, EXTRA_DIM),
     target=torch.randint(high=2, size=(NUM_BATCHES, BATCH_SIZE, NUM_CLASSES, EXTRA_DIM)),
 )
 
 _input_multilabel = Input(
     preds=torch.randint(high=2, size=(NUM_BATCHES, BATCH_SIZE, NUM_CLASSES)).float(),
-=======
-_input_multilabel = _Input(
-    preds=torch.randint(high=2, size=(NUM_BATCHES, BATCH_SIZE, NUM_CLASSES)),
->>>>>>> f75c867a
     target=torch.randint(high=2, size=(NUM_BATCHES, BATCH_SIZE, NUM_CLASSES)),
 )
 
@@ -322,15 +304,11 @@
     preds=__mdmc_prob_preds, target=torch.randint(high=NUM_CLASSES, size=(NUM_BATCHES, BATCH_SIZE, EXTRA_DIM))
 )
 
-<<<<<<< HEAD
-_input_multidim_multiclass_logits = Input(
+_input_multidim_multiclass_logits = _Input(
     preds=__mdmc_logits, target=torch.randint(high=NUM_CLASSES, size=(NUM_BATCHES, BATCH_SIZE, EXTRA_DIM))
 )
 
-_input_multidim_multiclass = Input(
-=======
 _input_multidim_multiclass = _Input(
->>>>>>> f75c867a
     preds=torch.randint(high=NUM_CLASSES, size=(NUM_BATCHES, BATCH_SIZE, EXTRA_DIM)),
     target=torch.randint(high=NUM_CLASSES, size=(NUM_BATCHES, BATCH_SIZE, EXTRA_DIM)),
 )
