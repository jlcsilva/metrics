# Copyright The Lightning team.
#
# Licensed under the Apache License, Version 2.0 (the "License");
# you may not use this file except in compliance with the License.
# You may obtain a copy of the License at
#
#     http://www.apache.org/licenses/LICENSE-2.0
#
# Unless required by applicable law or agreed to in writing, software
# distributed under the License is distributed on an "AS IS" BASIS,
# WITHOUT WARRANTIES OR CONDITIONS OF ANY KIND, either express or implied.
# See the License for the specific language governing permissions and
# limitations under the License.
from typing import Optional

import torch
from torch import Tensor
from typing_extensions import Literal

from torchmetrics.functional.classification.stat_scores import (
    _binary_stat_scores_arg_validation,
    _binary_stat_scores_format,
    _binary_stat_scores_tensor_validation,
    _binary_stat_scores_update,
    _multiclass_stat_scores_arg_validation,
    _multiclass_stat_scores_format,
    _multiclass_stat_scores_tensor_validation,
    _multiclass_stat_scores_update,
    _multilabel_stat_scores_arg_validation,
    _multilabel_stat_scores_format,
    _multilabel_stat_scores_tensor_validation,
    _multilabel_stat_scores_update,
)
from torchmetrics.utilities.compute import _safe_divide
from torchmetrics.utilities.enums import ClassificationTask


def _fbeta_reduce(
    tp: Tensor,
    fp: Tensor,
    tn: Tensor,
    fn: Tensor,
    beta: float,
    average: Optional[Literal["binary", "micro", "macro", "weighted", "none"]],
    multidim_average: Literal["global", "samplewise"] = "global",
) -> Tensor:
    beta2 = beta**2
    if average == "binary":
        return _safe_divide((1 + beta2) * tp, (1 + beta2) * tp + beta2 * fn + fp)
    elif average == "micro":
        tp = tp.sum(dim=0 if multidim_average == "global" else 1)
        fn = fn.sum(dim=0 if multidim_average == "global" else 1)
        fp = fp.sum(dim=0 if multidim_average == "global" else 1)
        return _safe_divide((1 + beta2) * tp, (1 + beta2) * tp + beta2 * fn + fp)
    else:
        fbeta_score = _safe_divide((1 + beta2) * tp, (1 + beta2) * tp + beta2 * fn + fp)
        if average is None or average == "none":
            return fbeta_score
        weights = tp + fn if average == "weighted" else torch.ones_like(fbeta_score)
        return _safe_divide(weights * fbeta_score, weights.sum(-1, keepdim=True)).sum(-1)


def _binary_fbeta_score_arg_validation(
    beta: float,
    threshold: float = 0.5,
    multidim_average: Literal["global", "samplewise"] = "global",
    ignore_index: Optional[int] = None,
) -> None:
    if not (isinstance(beta, float) and beta > 0):
        raise ValueError(f"Expected argument `beta` to be a float larger than 0, but got {beta}.")
    _binary_stat_scores_arg_validation(threshold, multidim_average, ignore_index)


def binary_fbeta_score(
    preds: Tensor,
    target: Tensor,
    beta: float,
    threshold: float = 0.5,
    multidim_average: Literal["global", "samplewise"] = "global",
    ignore_index: Optional[int] = None,
    validate_args: bool = True,
) -> Tensor:
    r"""Compute `F-score`_ metric for binary tasks.

    .. math::
        F_{\beta} = (1 + \beta^2) * \frac{\text{precision} * \text{recall}}
        {(\beta^2 * \text{precision}) + \text{recall}}

    Accepts the following input tensors:

    - ``preds`` (int or float tensor): ``(N, ...)``. If preds is a floating point tensor with values outside
      [0,1] range we consider the input to be logits and will auto apply sigmoid per element. Addtionally,
      we convert to int tensor with thresholding using the value in ``threshold``.
    - ``target`` (int tensor): ``(N, ...)``

    Args:
        preds: Tensor with predictions
        target: Tensor with true labels
        beta: Weighting between precision and recall in calculation. Setting to 1 corresponds to equal weight
        threshold: Threshold for transforming probability to binary {0,1} predictions
        multidim_average:
            Defines how additionally dimensions ``...`` should be handled. Should be one of the following:

            - ``global``: Additional dimensions are flatted along the batch dimension
            - ``samplewise``: Statistic will be calculated independently for each sample on the ``N`` axis.
              The statistics in this case are calculated over the additional dimensions.

        ignore_index:
            Specifies a target value that is ignored and does not contribute to the metric calculation
        validate_args: bool indicating if input arguments and tensors should be validated for correctness.
            Set to ``False`` for faster computations.

    Returns:
        If ``multidim_average`` is set to ``global``, the metric returns a scalar value. If ``multidim_average``
        is set to ``samplewise``, the metric returns ``(N,)`` vector consisting of a scalar value per sample.

    Example (preds is int tensor):
        >>> from torch import tensor
        >>> from torchmetrics.functional.classification import binary_fbeta_score
        >>> target = tensor([0, 1, 0, 1, 0, 1])
        >>> preds = tensor([0, 0, 1, 1, 0, 1])
        >>> binary_fbeta_score(preds, target, beta=2.0)
        tensor(0.6667)

    Example (preds is float tensor):
        >>> from torchmetrics.functional.classification import binary_fbeta_score
        >>> target = tensor([0, 1, 0, 1, 0, 1])
        >>> preds = tensor([0.11, 0.22, 0.84, 0.73, 0.33, 0.92])
        >>> binary_fbeta_score(preds, target, beta=2.0)
        tensor(0.6667)

    Example (multidim tensors):
        >>> from torchmetrics.functional.classification import binary_fbeta_score
        >>> target = tensor([[[0, 1], [1, 0], [0, 1]], [[1, 1], [0, 0], [1, 0]]])
        >>> preds = tensor([[[0.59, 0.91], [0.91, 0.99], [0.63, 0.04]],
        ...                 [[0.38, 0.04], [0.86, 0.780], [0.45, 0.37]]])
        >>> binary_fbeta_score(preds, target, beta=2.0, multidim_average='samplewise')
        tensor([0.5882, 0.0000])
    """
    if validate_args:
        _binary_fbeta_score_arg_validation(beta, threshold, multidim_average, ignore_index)
        _binary_stat_scores_tensor_validation(preds, target, multidim_average, ignore_index)
    preds, target = _binary_stat_scores_format(preds, target, threshold, ignore_index)
    tp, fp, tn, fn = _binary_stat_scores_update(preds, target, multidim_average)
    return _fbeta_reduce(tp, fp, tn, fn, beta, average="binary", multidim_average=multidim_average)


def _multiclass_fbeta_score_arg_validation(
    beta: float,
    num_classes: int,
    top_k: int = 1,
    average: Optional[Literal["micro", "macro", "weighted", "none"]] = "macro",
    multidim_average: Literal["global", "samplewise"] = "global",
    ignore_index: Optional[int] = None,
) -> None:
    if not (isinstance(beta, float) and beta > 0):
        raise ValueError(f"Expected argument `beta` to be a float larger than 0, but got {beta}.")
    _multiclass_stat_scores_arg_validation(num_classes, top_k, average, multidim_average, ignore_index)


def multiclass_fbeta_score(
    preds: Tensor,
    target: Tensor,
    beta: float,
    num_classes: int,
    average: Optional[Literal["micro", "macro", "weighted", "none"]] = "macro",
    top_k: int = 1,
    multidim_average: Literal["global", "samplewise"] = "global",
    ignore_index: Optional[int] = None,
    validate_args: bool = True,
) -> Tensor:
    r"""Compute `F-score`_ metric for multiclass tasks.

    .. math::
        F_{\beta} = (1 + \beta^2) * \frac{\text{precision} * \text{recall}}
        {(\beta^2 * \text{precision}) + \text{recall}}

    Accepts the following input tensors:

    - ``preds``: ``(N, ...)`` (int tensor) or ``(N, C, ..)`` (float tensor). If preds is a floating point
      we apply ``torch.argmax`` along the ``C`` dimension to automatically convert probabilities/logits into
      an int tensor.
    - ``target`` (int tensor): ``(N, ...)``

    Args:
        preds: Tensor with predictions
        target: Tensor with true labels
        beta: Weighting between precision and recall in calculation. Setting to 1 corresponds to equal weight
        num_classes: Integer specifing the number of classes
        average:
            Defines the reduction that is applied over labels. Should be one of the following:

            - ``micro``: Sum statistics over all labels
            - ``macro``: Calculate statistics for each label and average them
            - ``weighted``: calculates statistics for each label and computes weighted average using their support
            - ``"none"`` or ``None``: calculates statistic for each label and applies no reduction
        top_k:
            Number of highest probability or logit score predictions considered to find the correct label.
            Only works when ``preds`` contain probabilities/logits.
        multidim_average:
            Defines how additionally dimensions ``...`` should be handled. Should be one of the following:

            - ``global``: Additional dimensions are flatted along the batch dimension
            - ``samplewise``: Statistic will be calculated independently for each sample on the ``N`` axis.
              The statistics in this case are calculated over the additional dimensions.

        ignore_index:
            Specifies a target value that is ignored and does not contribute to the metric calculation
        validate_args: bool indicating if input arguments and tensors should be validated for correctness.
            Set to ``False`` for faster computations.

    Returns:
        The returned shape depends on the ``average`` and ``multidim_average`` arguments:

        - If ``multidim_average`` is set to ``global``:

          - If ``average='micro'/'macro'/'weighted'``, the output will be a scalar tensor
          - If ``average=None/'none'``, the shape will be ``(C,)``

        - If ``multidim_average`` is set to ``samplewise``:

          - If ``average='micro'/'macro'/'weighted'``, the shape will be ``(N,)``
          - If ``average=None/'none'``, the shape will be ``(N, C)``

    Example (preds is int tensor):
        >>> from torch import tensor
        >>> from torchmetrics.functional.classification import multiclass_fbeta_score
        >>> target = tensor([2, 1, 0, 0])
        >>> preds = tensor([2, 1, 0, 1])
        >>> multiclass_fbeta_score(preds, target, beta=2.0, num_classes=3)
        tensor(0.7963)
        >>> multiclass_fbeta_score(preds, target, beta=2.0, num_classes=3, average=None)
        tensor([0.5556, 0.8333, 1.0000])

    Example (preds is float tensor):
        >>> from torchmetrics.functional.classification import multiclass_fbeta_score
        >>> target = tensor([2, 1, 0, 0])
        >>> preds = tensor([[0.16, 0.26, 0.58],
        ...                 [0.22, 0.61, 0.17],
        ...                 [0.71, 0.09, 0.20],
        ...                 [0.05, 0.82, 0.13]])
        >>> multiclass_fbeta_score(preds, target, beta=2.0, num_classes=3)
        tensor(0.7963)
        >>> multiclass_fbeta_score(preds, target, beta=2.0, num_classes=3, average=None)
        tensor([0.5556, 0.8333, 1.0000])

    Example (multidim tensors):
        >>> from torchmetrics.functional.classification import multiclass_fbeta_score
        >>> target = tensor([[[0, 1], [2, 1], [0, 2]], [[1, 1], [2, 0], [1, 2]]])
        >>> preds = tensor([[[0, 2], [2, 0], [0, 1]], [[2, 2], [2, 1], [1, 0]]])
        >>> multiclass_fbeta_score(preds, target, beta=2.0, num_classes=3, multidim_average='samplewise')
        tensor([0.4697, 0.2706])
        >>> multiclass_fbeta_score(preds, target, beta=2.0, num_classes=3, multidim_average='samplewise', average=None)
        tensor([[0.9091, 0.0000, 0.5000],
                [0.0000, 0.3571, 0.4545]])
    """
    if validate_args:
        _multiclass_fbeta_score_arg_validation(beta, num_classes, top_k, average, multidim_average, ignore_index)
        _multiclass_stat_scores_tensor_validation(preds, target, num_classes, multidim_average, ignore_index)
    preds, target = _multiclass_stat_scores_format(preds, target, top_k)
    tp, fp, tn, fn = _multiclass_stat_scores_update(
        preds, target, num_classes, top_k, average, multidim_average, ignore_index
    )
    return _fbeta_reduce(tp, fp, tn, fn, beta, average=average, multidim_average=multidim_average)


def _multilabel_fbeta_score_arg_validation(
    beta: float,
    num_labels: int,
    threshold: float = 0.5,
    average: Optional[Literal["micro", "macro", "weighted", "none"]] = "macro",
    multidim_average: Literal["global", "samplewise"] = "global",
    ignore_index: Optional[int] = None,
) -> None:
    if not (isinstance(beta, float) and beta > 0):
        raise ValueError(f"Expected argument `beta` to be a float larger than 0, but got {beta}.")
    _multilabel_stat_scores_arg_validation(num_labels, threshold, average, multidim_average, ignore_index)


def multilabel_fbeta_score(
    preds: Tensor,
    target: Tensor,
    beta: float,
    num_labels: int,
    threshold: float = 0.5,
    average: Optional[Literal["micro", "macro", "weighted", "none"]] = "macro",
    multidim_average: Literal["global", "samplewise"] = "global",
    ignore_index: Optional[int] = None,
    validate_args: bool = True,
) -> Tensor:
    r"""Compute `F-score`_ metric for multilabel tasks.

    .. math::
        F_{\beta} = (1 + \beta^2) * \frac{\text{precision} * \text{recall}}
        {(\beta^2 * \text{precision}) + \text{recall}}

    Accepts the following input tensors:

    - ``preds`` (int or float tensor): ``(N, C, ...)``. If preds is a floating point tensor with values outside
      [0,1] range we consider the input to be logits and will auto apply sigmoid per element. Addtionally,
      we convert to int tensor with thresholding using the value in ``threshold``.
    - ``target`` (int tensor): ``(N, C, ...)``

    Args:
        preds: Tensor with predictions
        target: Tensor with true labels
        beta: Weighting between precision and recall in calculation. Setting to 1 corresponds to equal weight
        num_labels: Integer specifing the number of labels
        threshold: Threshold for transforming probability to binary (0,1) predictions
        average:
            Defines the reduction that is applied over labels. Should be one of the following:

            - ``micro``: Sum statistics over all labels
            - ``macro``: Calculate statistics for each label and average them
            - ``weighted``: calculates statistics for each label and computes weighted average using their support
            - ``"none"`` or ``None``: calculates statistic for each label and applies no reduction

        multidim_average:
            Defines how additionally dimensions ``...`` should be handled. Should be one of the following:

            - ``global``: Additional dimensions are flatted along the batch dimension
            - ``samplewise``: Statistic will be calculated independently for each sample on the ``N`` axis.
              The statistics in this case are calculated over the additional dimensions.

        ignore_index:
            Specifies a target value that is ignored and does not contribute to the metric calculation
        validate_args: bool indicating if input arguments and tensors should be validated for correctness.
            Set to ``False`` for faster computations.

    Returns:
        The returned shape depends on the ``average`` and ``multidim_average`` arguments:

        - If ``multidim_average`` is set to ``global``:

          - If ``average='micro'/'macro'/'weighted'``, the output will be a scalar tensor
          - If ``average=None/'none'``, the shape will be ``(C,)``

        - If ``multidim_average`` is set to ``samplewise``:

          - If ``average='micro'/'macro'/'weighted'``, the shape will be ``(N,)``
          - If ``average=None/'none'``, the shape will be ``(N, C)``

    Example (preds is int tensor):
        >>> from torch import tensor
        >>> from torchmetrics.functional.classification import multilabel_fbeta_score
        >>> target = tensor([[0, 1, 0], [1, 0, 1]])
        >>> preds = tensor([[0, 0, 1], [1, 0, 1]])
        >>> multilabel_fbeta_score(preds, target, beta=2.0, num_labels=3)
        tensor(0.6111)
        >>> multilabel_fbeta_score(preds, target, beta=2.0, num_labels=3, average=None)
        tensor([1.0000, 0.0000, 0.8333])

    Example (preds is float tensor):
        >>> from torchmetrics.functional.classification import multilabel_fbeta_score
        >>> target = tensor([[0, 1, 0], [1, 0, 1]])
        >>> preds = tensor([[0.11, 0.22, 0.84], [0.73, 0.33, 0.92]])
        >>> multilabel_fbeta_score(preds, target, beta=2.0, num_labels=3)
        tensor(0.6111)
        >>> multilabel_fbeta_score(preds, target, beta=2.0, num_labels=3, average=None)
        tensor([1.0000, 0.0000, 0.8333])

    Example (multidim tensors):
        >>> from torchmetrics.functional.classification import multilabel_fbeta_score
        >>> target = tensor([[[0, 1], [1, 0], [0, 1]], [[1, 1], [0, 0], [1, 0]]])
        >>> preds = tensor([[[0.59, 0.91], [0.91, 0.99], [0.63, 0.04]],
        ...                 [[0.38, 0.04], [0.86, 0.780], [0.45, 0.37]]])
        >>> multilabel_fbeta_score(preds, target, num_labels=3, beta=2.0, multidim_average='samplewise')
        tensor([0.5556, 0.0000])
        >>> multilabel_fbeta_score(preds, target, num_labels=3, beta=2.0, multidim_average='samplewise', average=None)
        tensor([[0.8333, 0.8333, 0.0000],
                [0.0000, 0.0000, 0.0000]])
    """
    if validate_args:
        _multilabel_fbeta_score_arg_validation(beta, num_labels, threshold, average, multidim_average, ignore_index)
        _multilabel_stat_scores_tensor_validation(preds, target, num_labels, multidim_average, ignore_index)
    preds, target = _multilabel_stat_scores_format(preds, target, num_labels, threshold, ignore_index)
    tp, fp, tn, fn = _multilabel_stat_scores_update(preds, target, multidim_average)
    return _fbeta_reduce(tp, fp, tn, fn, beta, average=average, multidim_average=multidim_average)


def binary_f1_score(
    preds: Tensor,
    target: Tensor,
    threshold: float = 0.5,
    multidim_average: Literal["global", "samplewise"] = "global",
    ignore_index: Optional[int] = None,
    validate_args: bool = True,
) -> Tensor:
<<<<<<< HEAD
    r"""Computes F-1 score (also known as Dice score/similarity) for binary tasks:
=======
    r"""Compute F-1 score for binary tasks.
>>>>>>> 9b783ea7

    .. math::
        F_{1} = 2\frac{\text{precision} * \text{recall}}{(\text{precision}) + \text{recall}}

    F-1 score correspond to equally weighted average of the precision and recall scores.

    Accepts the following input tensors:

    - ``preds`` (int or float tensor): ``(N, ...)``. If preds is a floating point tensor with values outside
      [0,1] range we consider the input to be logits and will auto apply sigmoid per element. Addtionally,
      we convert to int tensor with thresholding using the value in ``threshold``.
    - ``target`` (int tensor): ``(N, ...)``

    Args:
        preds: Tensor with predictions
        target: Tensor with true labels
        threshold: Threshold for transforming probability to binary {0,1} predictions
        multidim_average:
            Defines how additionally dimensions ``...`` should be handled. Should be one of the following:

            - ``global``: Additional dimensions are flatted along the batch dimension
            - ``samplewise``: Statistic will be calculated independently for each sample on the ``N`` axis.
              The statistics in this case are calculated over the additional dimensions.

        ignore_index:
            Specifies a target value that is ignored and does not contribute to the metric calculation
        validate_args: bool indicating if input arguments and tensors should be validated for correctness.
            Set to ``False`` for faster computations.

    Returns:
        If ``multidim_average`` is set to ``global``, the metric returns a scalar value. If ``multidim_average``
        is set to ``samplewise``, the metric returns ``(N,)`` vector consisting of a scalar value per sample.

    Example (preds is int tensor):
        >>> from torch import tensor
        >>> from torchmetrics.functional.classification import binary_f1_score
        >>> target = tensor([0, 1, 0, 1, 0, 1])
        >>> preds = tensor([0, 0, 1, 1, 0, 1])
        >>> binary_f1_score(preds, target)
        tensor(0.6667)

    Example (preds is float tensor):
        >>> from torchmetrics.functional.classification import binary_f1_score
        >>> target = tensor([0, 1, 0, 1, 0, 1])
        >>> preds = tensor([0.11, 0.22, 0.84, 0.73, 0.33, 0.92])
        >>> binary_f1_score(preds, target)
        tensor(0.6667)

    Example (multidim tensors):
        >>> from torchmetrics.functional.classification import binary_f1_score
        >>> target = tensor([[[0, 1], [1, 0], [0, 1]], [[1, 1], [0, 0], [1, 0]]])
        >>> preds = tensor([[[0.59, 0.91], [0.91, 0.99], [0.63, 0.04]],
        ...                 [[0.38, 0.04], [0.86, 0.780], [0.45, 0.37]]])
        >>> binary_f1_score(preds, target, multidim_average='samplewise')
        tensor([0.5000, 0.0000])
    """
    return binary_fbeta_score(
        preds=preds,
        target=target,
        beta=1.0,
        threshold=threshold,
        multidim_average=multidim_average,
        ignore_index=ignore_index,
        validate_args=validate_args,
    )


def multiclass_f1_score(
    preds: Tensor,
    target: Tensor,
    num_classes: int,
    average: Optional[Literal["micro", "macro", "weighted", "none"]] = "macro",
    top_k: int = 1,
    multidim_average: Literal["global", "samplewise"] = "global",
    ignore_index: Optional[int] = None,
    validate_args: bool = True,
) -> Tensor:
<<<<<<< HEAD
    r"""Computes F-1 score (also known as Dice score/similarity) for multiclass tasks:
=======
    r"""Compute F-1 score for multiclass tasks.
>>>>>>> 9b783ea7

    .. math::
        F_{1} = 2\frac{\text{precision} * \text{recall}}{(\text{precision}) + \text{recall}}

    F-1 score correspond to equally weighted average of the precision and recall scores.

    Accepts the following input tensors:

    - ``preds``: ``(N, ...)`` (int tensor) or ``(N, C, ..)`` (float tensor). If preds is a floating point
      we apply ``torch.argmax`` along the ``C`` dimension to automatically convert probabilities/logits into
      an int tensor.
    - ``target`` (int tensor): ``(N, ...)``

    Args:
        preds: Tensor with predictions
        target: Tensor with true labels
        num_classes: Integer specifing the number of classes
        average:
            Defines the reduction that is applied over labels. Should be one of the following:

            - ``micro``: Sum statistics over all labels
            - ``macro``: Calculate statistics for each label and average them
            - ``weighted``: calculates statistics for each label and computes weighted average using their support
            - ``"none"`` or ``None``: calculates statistic for each label and applies no reduction
        top_k:
            Number of highest probability or logit score predictions considered to find the correct label.
            Only works when ``preds`` contain probabilities/logits.
        multidim_average:
            Defines how additionally dimensions ``...`` should be handled. Should be one of the following:

            - ``global``: Additional dimensions are flatted along the batch dimension
            - ``samplewise``: Statistic will be calculated independently for each sample on the ``N`` axis.
              The statistics in this case are calculated over the additional dimensions.

        ignore_index:
            Specifies a target value that is ignored and does not contribute to the metric calculation
        validate_args: bool indicating if input arguments and tensors should be validated for correctness.
            Set to ``False`` for faster computations.

    Returns:
        The returned shape depends on the ``average`` and ``multidim_average`` arguments:

        - If ``multidim_average`` is set to ``global``:

          - If ``average='micro'/'macro'/'weighted'``, the output will be a scalar tensor
          - If ``average=None/'none'``, the shape will be ``(C,)``

        - If ``multidim_average`` is set to ``samplewise``:

          - If ``average='micro'/'macro'/'weighted'``, the shape will be ``(N,)``
          - If ``average=None/'none'``, the shape will be ``(N, C)``

    Example (preds is int tensor):
        >>> from torch import tensor
        >>> from torchmetrics.functional.classification import multiclass_f1_score
        >>> target = tensor([2, 1, 0, 0])
        >>> preds = tensor([2, 1, 0, 1])
        >>> multiclass_f1_score(preds, target, num_classes=3)
        tensor(0.7778)
        >>> multiclass_f1_score(preds, target, num_classes=3, average=None)
        tensor([0.6667, 0.6667, 1.0000])

    Example (preds is float tensor):
        >>> from torchmetrics.functional.classification import multiclass_f1_score
        >>> target = tensor([2, 1, 0, 0])
        >>> preds = tensor([[0.16, 0.26, 0.58],
        ...                 [0.22, 0.61, 0.17],
        ...                 [0.71, 0.09, 0.20],
        ...                 [0.05, 0.82, 0.13]])
        >>> multiclass_f1_score(preds, target, num_classes=3)
        tensor(0.7778)
        >>> multiclass_f1_score(preds, target, num_classes=3, average=None)
        tensor([0.6667, 0.6667, 1.0000])

    Example (multidim tensors):
        >>> from torchmetrics.functional.classification import multiclass_f1_score
        >>> target = tensor([[[0, 1], [2, 1], [0, 2]], [[1, 1], [2, 0], [1, 2]]])
        >>> preds = tensor([[[0, 2], [2, 0], [0, 1]], [[2, 2], [2, 1], [1, 0]]])
        >>> multiclass_f1_score(preds, target, num_classes=3, multidim_average='samplewise')
        tensor([0.4333, 0.2667])
        >>> multiclass_f1_score(preds, target, num_classes=3, multidim_average='samplewise', average=None)
        tensor([[0.8000, 0.0000, 0.5000],
                [0.0000, 0.4000, 0.4000]])
    """
    return multiclass_fbeta_score(
        preds=preds,
        target=target,
        beta=1.0,
        num_classes=num_classes,
        average=average,
        top_k=top_k,
        multidim_average=multidim_average,
        ignore_index=ignore_index,
        validate_args=validate_args,
    )


def multilabel_f1_score(
    preds: Tensor,
    target: Tensor,
    num_labels: int,
    threshold: float = 0.5,
    average: Optional[Literal["micro", "macro", "weighted", "none"]] = "macro",
    multidim_average: Literal["global", "samplewise"] = "global",
    ignore_index: Optional[int] = None,
    validate_args: bool = True,
) -> Tensor:
<<<<<<< HEAD
    r"""Computes F-1 score (also known as Dice score/similarity) for multilabel tasks:
=======
    r"""Compute F-1 score for multilabel tasks.
>>>>>>> 9b783ea7

    .. math::
        F_{1} = 2\frac{\text{precision} * \text{recall}}{(\text{precision}) + \text{recall}}

    F-1 score correspond to equally weighted average of the precision and recall scores.

    Accepts the following input tensors:

    - ``preds`` (int or float tensor): ``(N, C, ...)``. If preds is a floating point tensor with values outside
      [0,1] range we consider the input to be logits and will auto apply sigmoid per element. Addtionally,
      we convert to int tensor with thresholding using the value in ``threshold``.
    - ``target`` (int tensor): ``(N, C, ...)``

    Args:
        preds: Tensor with predictions
        target: Tensor with true labels
        num_labels: Integer specifing the number of labels
        threshold: Threshold for transforming probability to binary (0,1) predictions
        average:
            Defines the reduction that is applied over labels. Should be one of the following:

            - ``micro``: Sum statistics over all labels
            - ``macro``: Calculate statistics for each label and average them
            - ``weighted``: calculates statistics for each label and computes weighted average using their support
            - ``"none"`` or ``None``: calculates statistic for each label and applies no reduction

        multidim_average:
            Defines how additionally dimensions ``...`` should be handled. Should be one of the following:

            - ``global``: Additional dimensions are flatted along the batch dimension
            - ``samplewise``: Statistic will be calculated independently for each sample on the ``N`` axis.
              The statistics in this case are calculated over the additional dimensions.

        ignore_index:
            Specifies a target value that is ignored and does not contribute to the metric calculation
        validate_args: bool indicating if input arguments and tensors should be validated for correctness.
            Set to ``False`` for faster computations.

    Returns:
        The returned shape depends on the ``average`` and ``multidim_average`` arguments:

        - If ``multidim_average`` is set to ``global``:

          - If ``average='micro'/'macro'/'weighted'``, the output will be a scalar tensor
          - If ``average=None/'none'``, the shape will be ``(C,)``

        - If ``multidim_average`` is set to ``samplewise``:

          - If ``average='micro'/'macro'/'weighted'``, the shape will be ``(N,)``
          - If ``average=None/'none'``, the shape will be ``(N, C)``

    Example (preds is int tensor):
        >>> from torch import tensor
        >>> from torchmetrics.functional.classification import multilabel_f1_score
        >>> target = tensor([[0, 1, 0], [1, 0, 1]])
        >>> preds = tensor([[0, 0, 1], [1, 0, 1]])
        >>> multilabel_f1_score(preds, target, num_labels=3)
        tensor(0.5556)
        >>> multilabel_f1_score(preds, target, num_labels=3, average=None)
        tensor([1.0000, 0.0000, 0.6667])

    Example (preds is float tensor):
        >>> from torchmetrics.functional.classification import multilabel_f1_score
        >>> target = tensor([[0, 1, 0], [1, 0, 1]])
        >>> preds = tensor([[0.11, 0.22, 0.84], [0.73, 0.33, 0.92]])
        >>> multilabel_f1_score(preds, target, num_labels=3)
        tensor(0.5556)
        >>> multilabel_f1_score(preds, target, num_labels=3, average=None)
        tensor([1.0000, 0.0000, 0.6667])

    Example (multidim tensors):
        >>> from torchmetrics.functional.classification import multilabel_f1_score
        >>> target = tensor([[[0, 1], [1, 0], [0, 1]], [[1, 1], [0, 0], [1, 0]]])
        >>> preds = tensor([[[0.59, 0.91], [0.91, 0.99], [0.63, 0.04]],
        ...                 [[0.38, 0.04], [0.86, 0.780], [0.45, 0.37]]])
        >>> multilabel_f1_score(preds, target, num_labels=3, multidim_average='samplewise')
        tensor([0.4444, 0.0000])
        >>> multilabel_f1_score(preds, target, num_labels=3, multidim_average='samplewise', average=None)
        tensor([[0.6667, 0.6667, 0.0000],
                [0.0000, 0.0000, 0.0000]])
    """
    return multilabel_fbeta_score(
        preds=preds,
        target=target,
        beta=1.0,
        num_labels=num_labels,
        threshold=threshold,
        average=average,
        multidim_average=multidim_average,
        ignore_index=ignore_index,
        validate_args=validate_args,
    )


def fbeta_score(
    preds: Tensor,
    target: Tensor,
    task: Literal["binary", "multiclass", "multilabel"],
    beta: float = 1.0,
    threshold: float = 0.5,
    num_classes: Optional[int] = None,
    num_labels: Optional[int] = None,
    average: Optional[Literal["micro", "macro", "weighted", "none"]] = "micro",
    multidim_average: Optional[Literal["global", "samplewise"]] = "global",
    top_k: Optional[int] = 1,
    ignore_index: Optional[int] = None,
    validate_args: bool = True,
) -> Tensor:
    r"""Compute `F-score`_ metric.

    .. math::
        F_{\beta} = (1 + \beta^2) * \frac{\text{precision} * \text{recall}}
        {(\beta^2 * \text{precision}) + \text{recall}}

    This function is a simple wrapper to get the task specific versions of this metric, which is done by setting the
    ``task`` argument to either ``'binary'``, ``'multiclass'`` or ``multilabel``. See the documentation of
    :func:`binary_fbeta_score`, :func:`multiclass_fbeta_score` and :func:`multilabel_fbeta_score` for the specific
    details of each argument influence and examples.

    Legacy Example:
        >>> from torch import tensor
        >>> target = tensor([0, 1, 2, 0, 1, 2])
        >>> preds = tensor([0, 2, 1, 0, 0, 1])
        >>> fbeta_score(preds, target, task="multiclass", num_classes=3, beta=0.5)
        tensor(0.3333)
    """
    task = ClassificationTask.from_str(task)
    assert multidim_average is not None
    if task == ClassificationTask.BINARY:
        return binary_fbeta_score(preds, target, beta, threshold, multidim_average, ignore_index, validate_args)
    if task == ClassificationTask.MULTICLASS:
        assert isinstance(num_classes, int)
        assert isinstance(top_k, int)
        return multiclass_fbeta_score(
            preds, target, beta, num_classes, average, top_k, multidim_average, ignore_index, validate_args
        )
    if task == ClassificationTask.MULTILABEL:
        assert isinstance(num_labels, int)
        return multilabel_fbeta_score(
            preds, target, beta, num_labels, threshold, average, multidim_average, ignore_index, validate_args
        )


def f1_score(
    preds: Tensor,
    target: Tensor,
    task: Literal["binary", "multiclass", "multilabel"],
    threshold: float = 0.5,
    num_classes: Optional[int] = None,
    num_labels: Optional[int] = None,
    average: Optional[Literal["micro", "macro", "weighted", "none"]] = "micro",
    multidim_average: Optional[Literal["global", "samplewise"]] = "global",
    top_k: Optional[int] = 1,
    ignore_index: Optional[int] = None,
    validate_args: bool = True,
) -> Tensor:
    r"""Compute F-1 score.

    .. math::
        F_{1} = 2\frac{\text{precision} * \text{recall}}{(\text{precision}) + \text{recall}}

    This function is a simple wrapper to get the task specific versions of this metric, which is done by setting the
    ``task`` argument to either ``'binary'``, ``'multiclass'`` or ``multilabel``. See the documentation of
    :func:`binary_f1_score`, :func:`multiclass_f1_score` and :func:`multilabel_f1_score` for the specific
    details of each argument influence and examples.

    Legacy Example:
        >>> from torch import tensor
        >>> target = tensor([0, 1, 2, 0, 1, 2])
        >>> preds = tensor([0, 2, 1, 0, 0, 1])
        >>> f1_score(preds, target, task="multiclass", num_classes=3)
        tensor(0.3333)
    """
    task = ClassificationTask.from_str(task)
    assert multidim_average is not None
    if task == ClassificationTask.BINARY:
        return binary_f1_score(preds, target, threshold, multidim_average, ignore_index, validate_args)
    if task == ClassificationTask.MULTICLASS:
        assert isinstance(num_classes, int)
        assert isinstance(top_k, int)
        return multiclass_f1_score(
            preds, target, num_classes, average, top_k, multidim_average, ignore_index, validate_args
        )
    if task == ClassificationTask.MULTILABEL:
        assert isinstance(num_labels, int)
        return multilabel_f1_score(
            preds, target, num_labels, threshold, average, multidim_average, ignore_index, validate_args
        )<|MERGE_RESOLUTION|>--- conflicted
+++ resolved
@@ -386,11 +386,7 @@
     ignore_index: Optional[int] = None,
     validate_args: bool = True,
 ) -> Tensor:
-<<<<<<< HEAD
-    r"""Computes F-1 score (also known as Dice score/similarity) for binary tasks:
-=======
-    r"""Compute F-1 score for binary tasks.
->>>>>>> 9b783ea7
+    r"""Compute F-1 score (also known as Dice score/similarity) for binary tasks:
 
     .. math::
         F_{1} = 2\frac{\text{precision} * \text{recall}}{(\text{precision}) + \text{recall}}
@@ -468,11 +464,7 @@
     ignore_index: Optional[int] = None,
     validate_args: bool = True,
 ) -> Tensor:
-<<<<<<< HEAD
-    r"""Computes F-1 score (also known as Dice score/similarity) for multiclass tasks:
-=======
-    r"""Compute F-1 score for multiclass tasks.
->>>>>>> 9b783ea7
+    r"""Compute F-1 score (also known as Dice score/similarity) for multiclass tasks:
 
     .. math::
         F_{1} = 2\frac{\text{precision} * \text{recall}}{(\text{precision}) + \text{recall}}
@@ -580,11 +572,7 @@
     ignore_index: Optional[int] = None,
     validate_args: bool = True,
 ) -> Tensor:
-<<<<<<< HEAD
-    r"""Computes F-1 score (also known as Dice score/similarity) for multilabel tasks:
-=======
-    r"""Compute F-1 score for multilabel tasks.
->>>>>>> 9b783ea7
+    r"""Compute F-1 score (also known as Dice score/similarity) for multilabel tasks:
 
     .. math::
         F_{1} = 2\frac{\text{precision} * \text{recall}}{(\text{precision}) + \text{recall}}
