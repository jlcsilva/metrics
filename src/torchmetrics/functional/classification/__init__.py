# Copyright The Lightning team.
#
# Licensed under the Apache License, Version 2.0 (the "License");
# you may not use this file except in compliance with the License.
# You may obtain a copy of the License at
#
#     http://www.apache.org/licenses/LICENSE-2.0
#
# Unless required by applicable law or agreed to in writing, software
# distributed under the License is distributed on an "AS IS" BASIS,
# WITHOUT WARRANTIES OR CONDITIONS OF ANY KIND, either express or implied.
# See the License for the specific language governing permissions and
# limitations under the License.
from torchmetrics.functional.classification.accuracy import (
    accuracy,
    binary_accuracy,
    multiclass_accuracy,
    multilabel_accuracy,
)
from torchmetrics.functional.classification.auroc import auroc, binary_auroc, multiclass_auroc, multilabel_auroc
from torchmetrics.functional.classification.average_precision import (
    average_precision,
    binary_average_precision,
    multiclass_average_precision,
    multilabel_average_precision,
)
from torchmetrics.functional.classification.calibration_error import (
    binary_calibration_error,
    calibration_error,
    multiclass_calibration_error,
)
from torchmetrics.functional.classification.cohen_kappa import binary_cohen_kappa, cohen_kappa, multiclass_cohen_kappa
from torchmetrics.functional.classification.confusion_matrix import (
    binary_confusion_matrix,
    confusion_matrix,
    multiclass_confusion_matrix,
    multilabel_confusion_matrix,
)
from torchmetrics.functional.classification.dice import dice
from torchmetrics.functional.classification.exact_match import (
    exact_match,
    multiclass_exact_match,
    multilabel_exact_match,
)
from torchmetrics.functional.classification.f_beta import (
    binary_f1_score,
    binary_fbeta_score,
    f1_score,
    fbeta_score,
    multiclass_f1_score,
    multiclass_fbeta_score,
    multilabel_f1_score,
    multilabel_fbeta_score,
)
<<<<<<< HEAD
from torchmetrics.functional.classification.generalized_dice import generalized_dice_score  # noqa: F401
from torchmetrics.functional.classification.hamming import (  # noqa: F401
=======
from torchmetrics.functional.classification.hamming import (
>>>>>>> 9b783ea7
    binary_hamming_distance,
    hamming_distance,
    multiclass_hamming_distance,
    multilabel_hamming_distance,
)
from torchmetrics.functional.classification.hinge import binary_hinge_loss, hinge_loss, multiclass_hinge_loss
from torchmetrics.functional.classification.jaccard import (
    binary_jaccard_index,
    jaccard_index,
    multiclass_jaccard_index,
    multilabel_jaccard_index,
)
from torchmetrics.functional.classification.matthews_corrcoef import (
    binary_matthews_corrcoef,
    matthews_corrcoef,
    multiclass_matthews_corrcoef,
    multilabel_matthews_corrcoef,
)
from torchmetrics.functional.classification.precision_recall import (
    binary_precision,
    binary_recall,
    multiclass_precision,
    multiclass_recall,
    multilabel_precision,
    multilabel_recall,
    precision,
    recall,
)
from torchmetrics.functional.classification.precision_recall_curve import (
    binary_precision_recall_curve,
    multiclass_precision_recall_curve,
    multilabel_precision_recall_curve,
    precision_recall_curve,
)
from torchmetrics.functional.classification.ranking import (
    multilabel_coverage_error,
    multilabel_ranking_average_precision,
    multilabel_ranking_loss,
)
from torchmetrics.functional.classification.recall_at_fixed_precision import (
    binary_recall_at_fixed_precision,
    multiclass_recall_at_fixed_precision,
    multilabel_recall_at_fixed_precision,
)
from torchmetrics.functional.classification.roc import binary_roc, multiclass_roc, multilabel_roc, roc
from torchmetrics.functional.classification.specificity import (
    binary_specificity,
    multiclass_specificity,
    multilabel_specificity,
    specificity,
)
from torchmetrics.functional.classification.specificity_at_sensitivity import (
    binary_specificity_at_sensitivity,
    multiclass_specificity_at_sensitivity,
    multilabel_specificity_at_sensitivity,
    specicity_at_sensitivity,
)
from torchmetrics.functional.classification.stat_scores import (
    binary_stat_scores,
    multiclass_stat_scores,
    multilabel_stat_scores,
    stat_scores,
)<|MERGE_RESOLUTION|>--- conflicted
+++ resolved
@@ -52,12 +52,8 @@
     multilabel_f1_score,
     multilabel_fbeta_score,
 )
-<<<<<<< HEAD
-from torchmetrics.functional.classification.generalized_dice import generalized_dice_score  # noqa: F401
-from torchmetrics.functional.classification.hamming import (  # noqa: F401
-=======
+from torchmetrics.functional.classification.generalized_dice import generalized_dice_score
 from torchmetrics.functional.classification.hamming import (
->>>>>>> 9b783ea7
     binary_hamming_distance,
     hamming_distance,
     multiclass_hamming_distance,
